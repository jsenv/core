{
  "name": "@jsenv/snapshot",
<<<<<<< HEAD
  "version": "2.12.1",
=======
  "version": "2.11.37",
>>>>>>> 1d5a8000
  "description": "Snapshot testing",
  "license": "MIT",
  "author": {
    "name": "dmail",
    "email": "dmaillard06@gmail.com"
  },
  "repository": {
    "type": "git",
    "url": "https://github.com/jsenv/core",
    "directory": "packages/independent/tooling/snapshot"
  },
  "engines": {
    "node": ">=20.0.0"
  },
  "publishConfig": {
    "access": "public"
  },
  "type": "module",
  "exports": {
    ".": {
      "import": "./src/main.js"
    },
    "./*": "./*"
  },
  "main": "./src/main.js",
  "files": [
    "/src/"
  ],
  "dependencies": {
    "@jsenv/assert": "4.4.2",
    "@jsenv/ast": "6.5.2",
    "@jsenv/exception": "1.1.4",
    "@jsenv/humanize": "1.2.8",
    "@jsenv/filesystem": "4.13.5",
    "@jsenv/terminal-recorder": "1.4.31",
    "@jsenv/urls": "2.6.0",
    "@jsenv/utils": "2.1.3",
    "ansi-regex": "6.1.0",
    "pixelmatch": "6.0.0",
    "prettier": "3.4.2",
    "strip-ansi": "7.1.0"
  }
}<|MERGE_RESOLUTION|>--- conflicted
+++ resolved
@@ -1,10 +1,6 @@
 {
   "name": "@jsenv/snapshot",
-<<<<<<< HEAD
   "version": "2.12.1",
-=======
-  "version": "2.11.37",
->>>>>>> 1d5a8000
   "description": "Snapshot testing",
   "license": "MIT",
   "author": {
